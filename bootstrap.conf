--- conflicted
+++ resolved
@@ -39,16 +39,13 @@
   tempname
   tmpdir
   xalloc
-<<<<<<< HEAD
   pthread
   socket
   bind
   accept
   gethostname
-=======
   unlink
   update-copyright
->>>>>>> 7e20bbb4
   "
 
 checkout_only_file=
